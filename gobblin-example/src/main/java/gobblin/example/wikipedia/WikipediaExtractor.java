/*
 * Copyright (C) 2014-2015 LinkedIn Corp. All rights reserved.
 *
 * Licensed under the Apache License, Version 2.0 (the "License"); you may not use
 * this file except in compliance with the License. You may obtain a copy of the
 * License at  http://www.apache.org/licenses/LICENSE-2.0
 *
 * Unless required by applicable law or agreed to in writing, software distributed
 * under the License is distributed on an "AS IS" BASIS, WITHOUT WARRANTIES OR
 * CONDITIONS OF ANY KIND, either express or implied.
 */

package gobblin.example.wikipedia;

import java.io.BufferedReader;
import java.io.IOException;
import java.io.InputStreamReader;
import java.net.HttpURLConnection;
import java.net.InetSocketAddress;
import java.net.Proxy;
import java.net.URL;
import java.util.Iterator;
import java.util.LinkedList;
import java.util.Queue;

import org.slf4j.Logger;
import org.slf4j.LoggerFactory;

import com.google.common.base.Splitter;
import com.google.common.base.Strings;
import com.google.common.io.Closer;
import com.google.gson.Gson;
import com.google.gson.JsonArray;
import com.google.gson.JsonElement;
import com.google.gson.JsonObject;

import gobblin.configuration.ConfigurationKeys;
import gobblin.configuration.WorkUnitState;
import gobblin.source.extractor.DataRecordException;
import gobblin.source.extractor.Extractor;
import gobblin.source.workunit.WorkUnit;


/**
 * An implementation of {@link Extractor} for the Wikipedia example.
 *
 * <p>
 *   This extractor uses the MediaWiki web API to retrieve a certain number of latest revisions
 *   for each specified title from Wikipedia. Each revision is returned as a JSON document.
 * </p>
 *
 * @author ziliu
 */
public class WikipediaExtractor implements Extractor<String, JsonElement>{

  private static final Logger LOG = LoggerFactory.getLogger(WikipediaExtractor.class);

  private static final String SOURCE_PAGE_TITLES = "source.page.titles";
  private static final String SOURCE_REVISIONS_CNT = "source.revisions.cnt";
  private static final String WIKIPEDIA_API_ROOTURL = "wikipedia.api.rooturl";
  private static final String WIKIPEDIA_AVRO_SCHEMA = "wikipedia.avro.schema";

  private static final String JSON_MEMBER_QUERY = "query";
  private static final String JSON_MEMBER_PAGES = "pages";
  private static final String JSON_MEMBER_REVISIONS = "revisions";
  private static final String JSON_MEMBER_PAGEID = "pageid";
  private static final String JSON_MEMBER_TITLE = "title";

  private static final Splitter SPLITTER = Splitter.on(",").omitEmptyStrings().trimResults();

  private static final Gson GSON = new Gson();

  private final WorkUnit workUnit;
  private final WikiResponseReader reader;
  private final int revisionsCnt;
  private final String rootUrl;
  private final String schema;
  private final Queue<String> requestedTitles;
  private final int numRequestedTitles;
  private Queue<JsonElement> recordsOfCurrentTitle;

  private class WikiResponseReader implements Iterator<JsonElement> {

    @Override
    public boolean hasNext() {
      if (!recordsOfCurrentTitle.isEmpty()) {
        return true;
      } else if (requestedTitles.isEmpty()) {
        return false;
      } else {

        /*
         * Retrieve revisions for the next title. Repeat until we find a title that has at least one revision,
         * otherwise return false
         */
        while (!requestedTitles.isEmpty()) {
          String currentTitle = requestedTitles.poll();
          try {
            recordsOfCurrentTitle = retrievePageRevisions(currentTitle);
          } catch (IOException e) {
            LOG.error("IOException while retrieving revisions for title '" + currentTitle + "'");
          }
          if (!recordsOfCurrentTitle.isEmpty()) {
            return true;
          }
        }
        return false;
      }
    }

    @Override
    public JsonElement next() {
      if (!hasNext()) {
        return null;
      }
      return WikipediaExtractor.this.recordsOfCurrentTitle.poll();
    }

    @Override
    public void remove() {
      throw new UnsupportedOperationException();
    }
  }

  public WikipediaExtractor(WorkUnitState workUnitState) throws IOException {
    this.workUnit = workUnitState.getWorkunit();
    this.rootUrl = this.workUnit.getProp(WIKIPEDIA_API_ROOTURL);
    this.schema = this.workUnit.getProp(WIKIPEDIA_AVRO_SCHEMA);
    this.requestedTitles = new LinkedList<String>(SPLITTER.splitToList(this.workUnit.getProp(SOURCE_PAGE_TITLES)));
    this.revisionsCnt = Integer.parseInt(this.workUnit.getProp(SOURCE_REVISIONS_CNT));
    this.numRequestedTitles = this.requestedTitles.size();

    if (this.requestedTitles.isEmpty()) {
      this.recordsOfCurrentTitle = new LinkedList<JsonElement>();
    } else {
      String firstTitle = this.requestedTitles.poll();
      this.recordsOfCurrentTitle = retrievePageRevisions(firstTitle);
    }

    this.reader = new WikiResponseReader();
  }

  private Queue<JsonElement> retrievePageRevisions(String pageTitle) throws IOException {
    Queue<JsonElement> retrievedRevisions = new LinkedList<JsonElement>();

    Closer closer = Closer.create();
    HttpURLConnection conn = null;
    StringBuilder sb = new StringBuilder();
<<<<<<< HEAD
    String urlStr = rootUrl + "&titles=" + pageTitle + "&rvlimit=" + revisionsCnt;
=======
    String urlStr = this.rootUrl + "&titles=" + pageTitle + "&rvlimit=" + this.revisionsCnt;
>>>>>>> 6933ad73
    try {
      conn = getHttpConnection(urlStr);
      conn.connect();
      BufferedReader br = closer.register(
          new BufferedReader(new InputStreamReader(conn.getInputStream(), ConfigurationKeys.DEFAULT_CHARSET_ENCODING)));
      String line;
      while ((line = br.readLine()) != null) {
        sb.append(line + "\n");
      }
    } catch (Throwable t) {
      throw closer.rethrow(t);
    } finally {
      try {
        closer.close();
      } catch (IOException e) {
        LOG.error("IOException in Closer.close() while retrieving revisions for title '" + pageTitle
            + "' from URL '" + urlStr + "'");
      }
      if (conn != null) {
        conn.disconnect();
      }
    }

    if (Strings.isNullOrEmpty(sb.toString())) {
      LOG.warn("Received empty response for query: " + urlStr);
      return retrievedRevisions;
    }

    JsonElement jsonElement = GSON.fromJson(sb.toString(), JsonElement.class);

    if (jsonElement == null || !jsonElement.isJsonObject()) {
      return retrievedRevisions;
    }

    JsonObject jsonObj = jsonElement.getAsJsonObject();
    if (jsonObj == null || !jsonObj.has(JSON_MEMBER_QUERY)) {
      return retrievedRevisions;
    }

    JsonObject queryObj = jsonObj.getAsJsonObject(JSON_MEMBER_QUERY);
    if (!queryObj.has(JSON_MEMBER_PAGES)) {
      return retrievedRevisions;
    }

    JsonObject pagesObj = queryObj.getAsJsonObject(JSON_MEMBER_PAGES);
    if (pagesObj.entrySet().isEmpty()) {
      return retrievedRevisions;
    }

    JsonObject pageIdObj = pagesObj.getAsJsonObject(pagesObj.entrySet().iterator().next().getKey());
    if (!pageIdObj.has(JSON_MEMBER_REVISIONS)) {
      return retrievedRevisions;
    }

    //retrieve revisions of the current pageTitle
    JsonArray jsonArr = pageIdObj.getAsJsonArray(JSON_MEMBER_REVISIONS);
    for (JsonElement revElement : jsonArr) {
      JsonObject revObj = revElement.getAsJsonObject();

      /*'pageid' and 'title' are associated with the parent object
       * of all revisions. Add them to each individual revision.
       */
      if (pageIdObj.has(JSON_MEMBER_PAGEID)) {
        revObj.add(JSON_MEMBER_PAGEID, pageIdObj.get(JSON_MEMBER_PAGEID));
      }
      if (pageIdObj.has(JSON_MEMBER_TITLE)) {
        revObj.add(JSON_MEMBER_TITLE, pageIdObj.get(JSON_MEMBER_TITLE));
      }
      retrievedRevisions.add(revObj);
    }

    LOG.info(retrievedRevisions.size() + " record(s) retrieved for title " + pageTitle);
    return retrievedRevisions;
  }

  private HttpURLConnection getHttpConnection(String urlStr) throws IOException {
    URL url = new URL(urlStr);
    Proxy proxy = Proxy.NO_PROXY;
    if (this.workUnit.contains(ConfigurationKeys.SOURCE_CONN_USE_PROXY_URL) &&
        this.workUnit.contains(ConfigurationKeys.SOURCE_CONN_USE_PROXY_PORT)) {
      LOG.info("Use proxy host: " + this.workUnit.getProp(ConfigurationKeys.SOURCE_CONN_USE_PROXY_URL));
      LOG.info("Use proxy port: " + this.workUnit.getProp(ConfigurationKeys.SOURCE_CONN_USE_PROXY_PORT));
      InetSocketAddress proxyAddress =
          new InetSocketAddress(this.workUnit.getProp(ConfigurationKeys.SOURCE_CONN_USE_PROXY_URL),
              Integer.parseInt(this.workUnit.getProp(ConfigurationKeys.SOURCE_CONN_USE_PROXY_PORT)));
      proxy = new Proxy(Proxy.Type.HTTP, proxyAddress);
    }
    return (HttpURLConnection) url.openConnection(proxy);
  }

  @Override
  public void close() throws IOException {
    // There's nothing to close
  }

  @Override
  public String getSchema() {
    return this.schema;
  }

  @Override
  public JsonElement readRecord(@Deprecated JsonElement reuse) throws DataRecordException, IOException {
    if (this.reader == null) {
      return null;
    }
    if (this.reader.hasNext()) {
      return this.reader.next();
    }
    return null;
  }

  @Override
  public long getExpectedRecordCount() {
    return this.numRequestedTitles * this.revisionsCnt;
  }

  @Override
  public long getHighWatermark() {
    return 0;
  }

}<|MERGE_RESOLUTION|>--- conflicted
+++ resolved
@@ -146,11 +146,7 @@
     Closer closer = Closer.create();
     HttpURLConnection conn = null;
     StringBuilder sb = new StringBuilder();
-<<<<<<< HEAD
-    String urlStr = rootUrl + "&titles=" + pageTitle + "&rvlimit=" + revisionsCnt;
-=======
     String urlStr = this.rootUrl + "&titles=" + pageTitle + "&rvlimit=" + this.revisionsCnt;
->>>>>>> 6933ad73
     try {
       conn = getHttpConnection(urlStr);
       conn.connect();
