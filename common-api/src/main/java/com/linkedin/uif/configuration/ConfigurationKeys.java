/* (c) 2014 LinkedIn Corp. All rights reserved.
 * 
 * Licensed under the Apache License, Version 2.0 (the "License"); you may not use
 * this file except in compliance with the License. You may obtain a copy of the
 * License at  http://www.apache.org/licenses/LICENSE-2.0
 * 
 * Unless required by applicable law or agreed to in writing, software distributed
 * under the License is distributed on an "AS IS" BASIS, WITHOUT WARRANTIES OR
 * CONDITIONS OF ANY KIND, either express or implied.
 */

package com.linkedin.uif.configuration;

/**
 * A central place for all Gobblin configuration property keys.
 */
public class ConfigurationKeys {

    /**
     * System configuration properties.
     */
    // Default file system URI for all file storage
    // Overwritable by more specific configuration properties
    public static final String FS_URI_KEY = "fs.uri";

    // Local file system URI
    public static final String LOCAL_FS_URI = "file:///";

    // Directory where all job configuration files are stored
    public static final String JOB_CONFIG_FILE_DIR_KEY = "jobconf.dir";

    // Job configuration file extensions
    public static final String JOB_CONFIG_FILE_EXTENSIONS_KEY = "jobconf.extensions";
    // Default job configuration file extensions
    public static final String DEFAULT_JOB_CONFIG_FILE_EXTENSIONS = "pull,job";

    // Root directory where task state files are stored
    public static final String STATE_STORE_ROOT_DIR_KEY = "state.store.dir";

    // File system URI for file-system-based task store
    public static final String STATE_STORE_FS_URI_KEY = "state.store.fs.uri";

    // Directory where job lock files are stored
    public static final String JOB_LOCK_DIR_KEY = "job.lock.dir";

    // Job launcher type
    public static final String JOB_LAUNCHER_TYPE_KEY = "launcher.type";

<<<<<<< HEAD
    // If job execution info server is enabled
    public static final String JOB_EXECINFO_SERVER_ENABLED_KEY = "job.execinfo.server.enabled";
=======
    // Job executor thread pool size
    public static final String JOB_EXECUTOR_THREAD_POOL_SIZE_KEY = "jobexecutor.threadpool.size";
    public static final String DEFAULT_JOB_EXECUTOR_THREAD_POOL_SIZE = "5";

    /**
     * Configuration properties used internally.
     */
    public static final String TASK_EXECUTOR_THREADPOOL_SIZE_KEY = "taskexecutor.threadpool.size";
    public static final String TASK_STATE_TRACKER_THREAD_POOL_CORE_SIZE_KEY = "tasktracker.threadpool.coresize";
    public static final String TASK_STATE_TRACKER_THREAD_POOL_MAX_SIZE_KEY = "tasktracker.threadpool.maxsize";
    public static final String TASK_RETRY_THREAD_POOL_CORE_SIZE_KEY = "taskretry.threadpool.coresize";
    public static final String TASK_RETRY_THREAD_POOL_MAX_SIZE_KEY = "taskretry.threadpool.maxsize";
    public static final String DEFAULT_TASK_SCHEDULER_THREADPOOL_SIZE = "10";
    public static final String DEFAULT_TASK_STATE_TRACKER_THREAD_POOL_CORE_SIZE = "10";
    public static final String DEFAULT_TASK_STATE_TRACKER_THREAD_POOL_MAX_SIZE = "10";
    public static final String DEFAULT_TASK_RETRY_THREAD_POOL_CORE_SIZE = "2";
    public static final String DEFAULT_TASK_RETRY_THREAD_POOL_MAX_SIZE = "2";
    public static final String MAX_TASK_RETRIES_KEY = "task.maxretries";
    public static final String DEFAULT_MAX_TASK_RETRIES = "5";
    public static final String TASK_RETRY_INTERVAL_IN_SEC_KEY = "task.retry.intervalinsec";
    public static final String DEFAULT_TASK_RETRY_INTERVAL_IN_SEC = "300";
    public static final String JOB_ID_KEY = "job.id";
    public static final String TASK_ID_KEY = "task.id";
    public static final String JOB_CONFIG_FILE_PATH_KEY = "job.config.path";
    public static final String SOURCE_WRAPPERS = "source.wrappers";
    public static final String DEFAULT_SOURCE_WRAPPER = "default";
    public static final String METRICS_ENABLED_KEY = "metrics.enabled";
    public static final String DEFAULT_METRICS_ENABLED = Boolean.toString(false);
    public static final String METRICS_REPORT_INTERVAL_KEY = "metrics.report.interval";
    public static final String DEFAULT_METRICS_REPORT_INTERVAL = "60000";
    public static final String JOB_CONFIG_FILE_MONITOR_POLLING_INTERVAL_KEY = "jobconf.monitor.interval";
    public static final String DEFAULT_JOB_CONFIG_FILE_MONITOR_POLLING_INTERVAL = "300000";
    // Comma-separated list of framework jars to be added to the classpath
    public static final String FRAMEWORK_JAR_FILES_KEY = "framework.jars";
    public static final String TASK_FAILURE_EXCEPTION_KEY = "task.failure.exception";
    public static final String JOB_FAILURES_KEY = "job.failures";
    public static final String JOB_MAX_FAILURES_KEY = "job.max.failures";
    public static final int DEFAULT_JOB_MAX_FAILURES = 1;
>>>>>>> eee52ff2

    /**
     * Common job configuration properties.
     */
    public static final String JOB_NAME_KEY = "job.name";
    public static final String JOB_GROUP_KEY = "job.group";
    public static final String JOB_DESCRIPTION_KEY = "job.description";
    public static final String JOB_SCHEDULE_KEY = "job.schedule";
    public static final String SOURCE_CLASS_KEY = "source.class";
    public static final String SOURCE_WRAPPER_CLASS_KEY = "source.wrapper.class";
    public static final String CONVERTER_CLASSES_KEY = "converter.classes";
    public static final String FORK_OPERATOR_CLASS_KEY = "fork.operator.class";
    public static final String DEFAULT_FORK_OPERATOR_CLASS = "com.linkedin.uif.fork.IdentityForkOperator";
    public static final String JOB_COMMIT_POLICY_KEY = "job.commit.policy";
    public static final String DEFAULT_JOB_COMMIT_POLICY = "full";
    public static final String WORK_UNIT_RETRY_POLICY_KEY = "workunit.retry.policy";
    public static final String WORK_UNIT_RETRY_ENABLED_KEY = "workunit.retry.enabled";
    public static final String JOB_RUN_ONCE_KEY = "job.runonce";
    public static final String JOB_DISABLED_KEY = "job.disabled";
    public static final String JOB_JAR_FILES_KEY = "job.jars";
    public static final String JOB_LOCAL_FILES_KEY = "job.local.files";
    public static final String JOB_HDFS_FILES_KEY = "job.hdfs.files";

    /**
     * Work unit related configuration properties.
     */
    public static final String WORK_UNIT_LOW_WATER_MARK_KEY = "workunit.low.water.mark";
    public static final String WORK_UNIT_HIGH_WATER_MARK_KEY = "workunit.high.water.mark";

    /**
     * Work unit runtime state related configuration properties.
     */
    public static final String WORK_UNIT_WORKING_STATE_KEY = "workunit.working.state";
    public static final String WORK_UNIT_STATE_RUNTIME_HIGH_WATER_MARK = "workunit.state.runtime.high.water.mark";

    /**
     * Extract related configuration properties.
     */
    public static final String EXTRACT_TABLE_TYPE_KEY = "extract.table.type";
    public static final String EXTRACT_NAMESPACE_NAME_KEY = "extract.namespace";
    public static final String EXTRACT_TABLE_NAME_KEY = "extract.table.name";
    public static final String EXTRACT_EXTRACT_ID_KEY = "extract.extract.id";
    public static final String EXTRACT_IS_FULL_KEY = "extract.is.full";
    public static final String EXTRACT_FULL_RUN_TIME_KEY = "extract.full.run.time";
    public static final String EXTRACT_PRIMARY_KEY_FIELDS_KEY = "extract.primary.key.fields";
    public static final String EXTRACT_DELTA_FIELDS_KEY = "extract.delta.fields";
    public static final String EXTRACT_SCHEMA = "extract.schema";
    public static final String EXTRACT_PULL_LIMIT = "extract.pull.limit";

    /**
     * Converter configuration properties.
     */
    public static final String CONVERTER_AVRO_DATE_FORMAT = "converter.avro.date.format";
    public static final String CONVERTER_AVRO_DATE_TIMEZONE = "converter.avro.date.timezone";
    public static final String CONVERTER_AVRO_TIME_FORMAT = "converter.avro.time.format";
    public static final String CONVERTER_AVRO_TIMESTAMP_FORMAT = "converter.avro.timestamp.format";
    public static final String CONVERTER_AVRO_BINARY_CHARSET = "converter.avro.binary.charset";
    public static final String CONVERTER_AVRO_MAX_CONVERSION_FAILURES = "converter.avro.max.conversion.failures";
    public static final long DEFAULT_CONVERTER_AVRO_MAX_CONVERSION_FAILURES = 0;
    public static final String CONVERTER_CSV_TO_JSON_DELIMITER = "converter.csv.to.json.delimiter";
    public static final String CONVERTER_FILTER_FIELD = "converter.filter.field";
    public static final String CONVERTER_FILTER_IDS_FILE = "converter.filter.ids.file";
    public static final String CONVERTER_IS_EPOCH_TIME_IN_SECONDS = "converter.is.epoch.time.in.seconds";

    /**
     * Fork operator configuration properties.
     */
    public static final String FORK_BRANCHES_KEY = "fork.branches";
    public static final String FORK_BRANCH_NAME_KEY = "fork.branch.name";
    public static final String DEFAULT_FORK_BRANCH_NAME = "fork_";

    /**
     * Writer configuration properties.
     */
    public static final String WRITER_PREFIX = "writer";
    public static final String WRITER_DESTINATION_TYPE_KEY = WRITER_PREFIX + ".destination.type";
    public static final String WRITER_OUTPUT_FORMAT_KEY = WRITER_PREFIX + ".output.format";
    public static final String WRITER_FILE_SYSTEM_URI = WRITER_PREFIX + ".fs.uri";
    public static final String WRITER_STAGING_DIR = WRITER_PREFIX + ".staging.dir";
    public static final String WRITER_OUTPUT_DIR = WRITER_PREFIX + ".output.dir";
    public static final String WRITER_BUILDER_CLASS = WRITER_PREFIX + ".builder.class";
    public static final String DEFAULT_WRITER_BUILDER_CLASS = "com.linkedin.uif.writer.AvroDataWriterBuilder";
    public static final String WRITER_FILE_NAME = WRITER_PREFIX + ".file.name";
    public static final String WRITER_FILE_PATH = WRITER_PREFIX + ".file.path";
    public static final String WRITER_BUFFER_SIZE = WRITER_PREFIX + ".buffer.size";
    public static final String WRITER_PRESERVE_FILE_NAME = WRITER_PREFIX + ".preserve.file.name";
    public static final String WRITER_DEFLATE_LEVEL = WRITER_PREFIX + ".deflate.level";
    public static final String WRITER_CODEC_TYPE = WRITER_PREFIX + ".codec.type";
    public static final String DEFAULT_DEFLATE_LEVEL = "9";
    public static final String DEFAULT_BUFFER_SIZE = "4096";

    /**
     * Configuration properties used by the quality checker.
     */
    public static final String QUALITY_CHECKER_PREFIX = "qualitychecker";
    public static final String TASK_LEVEL_POLICY_LIST = QUALITY_CHECKER_PREFIX + ".task.policies";
    public static final String TASK_LEVEL_POLICY_LIST_TYPE = QUALITY_CHECKER_PREFIX
            + ".task.policy.types";
    public static final String ROW_LEVEL_POLICY_LIST = QUALITY_CHECKER_PREFIX + ".row.policies";
    public static final String ROW_LEVEL_POLICY_LIST_TYPE = QUALITY_CHECKER_PREFIX
            + ".row.policy.types";
    public static final String ROW_LEVEL_ERR_FILE = QUALITY_CHECKER_PREFIX + ".row.err.file";

    /**
     * Configuration properties used by the row count policies.
     */
    public static final String EXTRACTOR_ROWS_EXPECTED = QUALITY_CHECKER_PREFIX + ".rows.expected";
    public static final String WRITER_ROWS_WRITTEN = QUALITY_CHECKER_PREFIX + ".rows.written";
    public static final String ROW_COUNT_RANGE = QUALITY_CHECKER_PREFIX + ".row.count.range";

    /**
     * Configuration properties for the task status.
     */
    public static final String TASK_STATUS_REPORT_INTERVAL_IN_MS_KEY = "task.status.reportintervalinms";
    public static final long DEFAULT_TASK_STATUS_REPORT_INTERVAL_IN_MS = 30000;

    /**
     * Configuration properties for the data publisher.
     */
    public static final String DATA_PUBLISHER_PREFIX = "data.publisher";
    public static final String DATA_PUBLISHER_TYPE = DATA_PUBLISHER_PREFIX + ".type";
    public static final String DATA_PUBLISHER_FINAL_DIR = DATA_PUBLISHER_PREFIX + ".final.dir";
    public static final String DATA_PUBLISHER_REPLACE_FINAL_DIR = DATA_PUBLISHER_PREFIX
            + ".replace.final.dir";
    public static final String DATA_PUBLISHER_FINAL_NAME = DATA_PUBLISHER_PREFIX + ".final.name";

    /**
     * Configuration properties used by the extractor.
     */
    public static final String SOURCE_ENTITY = "source.entity";
    public static final String SOURCE_TIMEZONE = "source.timezone";
    public static final String SOURCE_SCHEMA = "source.schema";
    public static final String SOURCE_MAX_NUMBER_OF_PARTITIONS = "source.max.number.of.partitions";
    public static final String SOURCE_SKIP_FIRST_RECORD = "source.skip.first.record";
    public static final String SOURCE_COLUMN_NAME_CASE = "source.column.name.case";

    /**
     * Configuration properties used by the QueryBasedExtractor.
     */
    public static final String SOURCE_QUERYBASED_WATERMARK_TYPE = "source.querybased.watermark.type";
    public static final String SOURCE_QUERYBASED_HOUR_COLUMN = "source.querybased.hour.column";
    public static final String SOURCE_QUERYBASED_SKIP_HIGH_WATERMARK_CALC = "source.querybased.skip.high.watermark.calc";
    public static final String SOURCE_QUERYBASED_QUERY = "source.querybased.query";
    public static final String SOURCE_QUERYBASED_IS_HOURLY_EXTRACT = "source.querybased.hourly.extract";
    public static final String SOURCE_QUERYBASED_EXTRACT_TYPE = "source.querybased.extract.type";
    public static final String SOURCE_QUERYBASED_PARTITION_INTERVAL = "source.querybased.partition.interval";
    public static final String SOURCE_QUERYBASED_START_VALUE = "source.querybased.start.value";
    public static final String SOURCE_QUERYBASED_END_VALUE = "source.querybased.end.value";
    public static final String SOURCE_QUERYBASED_APPEND_MAX_WATERMARK_LIMIT = "source.querybased.append.max.watermark.limit";
    public static final String SOURCE_QUERYBASED_IS_WATERMARK_OVERRIDE = "source.querybased.is.watermark.override";
    public static final String SOURCE_QUERYBASED_LOW_WATERMARK_BACKUP_SECS = "source.querybased.low.watermark.backup.secs";
    public static final String SOURCE_QUERYBASED_SCHEMA = "source.querybased.schema";
    public static final String SOURCE_QUERYBASED_FETCH_SIZE = "source.querybased.fetch.size";
    public static final String SOURCE_QUERYBASED_IS_SPECIFIC_API_ACTIVE = "source.querybased.is.specific.api.active";
    public static final String SOURCE_QUERYBASED_SKIP_COUNT_CALC = "source.querybased.skip.count.calc";
    public static final String SOURCE_QUERYBASED_IS_METADATA_COLUMN_CHECK_ENABLED = "source.querybased.is.metadata.column.check.enabled";
    public static final String SOURCE_QUERYBASED_IS_COMPRESSION_ENABLED = "source.querybased.is.compression.enabled";
    public static final String SOURCE_QUERYBASED_JDBC_RESULTSET_FETCH_SIZE = "source.querybased.jdbc.resultset.fetch.size";

    /**
     * Configuration properties used by the FileBasedExtractor
     */
    public static final String SOURCE_FILEBASED_DATA_DIRECTORY = "source.filebased.data.directory";
    public static final String SOURCE_FILEBASED_FILES_TO_PULL = "source.filebased.files.to.pull";
    public static final String SOURCE_FILEBASED_FS_SNAPSHOT = "source.filebased.fs.snapshot";
    public static final String SOURCE_FILEBASED_FS_URI = "source.filebased.fs.uri";
    public static final String SOURCE_FILEBASED_PRESERVE_FILE_NAME = "source.filebased.preserve.file.name";

    /**
     * Configuration properties for source connection.
     */
    public static final String SOURCE_CONN_USE_AUTHENTICATION = "source.conn.use.authentication";
    public static final String SOURCE_CONN_PRIVATE_KEY = "source.conn.private.key";
    public static final String SOURCE_CONN_KNOWN_HOSTS = "source.conn.known.hosts";
    public static final String SOURCE_CONN_CLIENT_SECRET = "source.conn.client.secret";
    public static final String SOURCE_CONN_CLIENT_ID = "source.conn.client.id";
    public static final String SOURCE_CONN_DOMAIN = "source.conn.domain";
    public static final String SOURCE_CONN_USERNAME = "source.conn.username";
    public static final String SOURCE_CONN_PASSWORD = "source.conn.password";
    public static final String SOURCE_CONN_SECURITY_TOKEN = "source.conn.security.token";
    public static final String SOURCE_CONN_HOST_NAME = "source.conn.host";
    public static final String SOURCE_CONN_VERSION = "source.conn.version";
    public static final String SOURCE_CONN_TIMEOUT = "source.conn.timeout";
    public static final String SOURCE_CONN_REST_URL = "source.conn.rest.url";
    public static final String SOURCE_CONN_USE_PROXY_URL = "source.conn.use.proxy.url";
    public static final String SOURCE_CONN_USE_PROXY_PORT = "source.conn.use.proxy.port";
    public static final String SOURCE_CONN_DRIVER = "source.conn.driver";
    public static final String SOURCE_CONN_PORT = "source.conn.port";
    public static final int SOURCE_CONN_DEFAULT_PORT = 22;

    /**
     * Source default configurations.
     */
    public static final long DEFAULT_WATERMARK_VALUE = -1;
    public static final int DEFAULT_MAX_NUMBER_OF_PARTITIONS = 20;
    public static final int DEFAULT_SOURCE_FETCH_SIZE = 1000;
    public static final String DEFAULT_WATERMARK_TYPE = "timestamp";
    public static final String DEFAULT_LOW_WATERMARK_BACKUP_SECONDS = "1000";
    public static final int DEFAULT_CONN_TIMEOUT = 500000;
    public static final String ESCAPE_CHARS_IN_COLUMN_NAME = "$,&";
    public static final String ESCAPE_CHARS_IN_TABLE_NAME = "$,&";
    public static final String DEFAULT_SOURCE_QUERYBASED_WATERMARK_PREDICATE_SYMBOL = "'$WATERMARK'";
    public static final String DEFAULT_SOURCE_QUERYBASED_IS_METADATA_COLUMN_CHECK_ENABLED = "true";
    public static final String DEFAULT_COLUMN_NAME_CASE = "NOCHANGE";
    public static final int DEFAULT_SOURCE_QUERYBASED_JDBC_RESULTSET_FETCH_SIZE = 1000;
    
    public static final String FILEBASED_REPORT_STATUS_ON_COUNT="filebased.report.status.on.count";
    public static final int DEFAULT_FILEBASED_REPORT_STATUS_ON_COUNT = 10000;

    /**
     * Configuration properties used by the Hadoop MR job launcher.
     */
    public static final String MR_JOB_ROOT_DIR_KEY = "mr.job.root.dir";
    public static final String MR_JOB_MAX_MAPPERS_KEY = "mr.job.max.mappers";

    /**
     * Configuration properties for email settings.
     */
    public static final String ALERT_EMAIL_ENABLED_KEY = "email.alert.enabled";
    public static final String NOTIFICATION_EMAIL_ENABLED_KEY = "email.notification.enabled";
    public static final String EMAIL_HOST_KEY = "email.host";
    public static final String DEFAULT_EMAIL_HOST = "localhost";
    public static final String EMAIL_SMTP_PORT_KEY = "email.smtp.port";
    public static final String EMAIL_USER_KEY = "email.user";
    public static final String EMAIL_PASSWORD_KEY = "email.password";
    public static final String EMAIL_FROM_KEY = "email.from";
    public static final String EMAIL_TOS_KEY = "email.tos";

    /**
     * FluxDB metrics store configuration properties.
     */
    public static final String FLUXDB_URL_KEY = "fluxdb.url";
    public static final String FLUXDB_USER_NAME_KEY = "fluxdb.user.name";
    public static final String DEFAULT_FLUXDB_USER_NAME = "root";
    public static final String FLUXDB_USER_PASSWORD_KEY = "fluxdb.user.password";
    public static final String DEFAULT_FLUXDB_USER_PASSWORD = "root";

    /**
     * Rest server configuration properties.
     */
    public static final String REST_SERVER_HOST_KEY = "rest.server.host";
    public static final String DEFAULT_REST_SERVER_HOST = "localhost";
    public static final String REST_SERVER_PORT_KEY = "rest.server.port";
    public static final String DEFAULT_REST_SERVER_PORT = "8080";

    /**
     * MySQL job history store configuration properties.
     */
    public static final String JOB_HISTORY_STORE_URL_KEY = "job.history.store.url";
    public static final String JOB_HISTORY_STORE_USER_KEY = "job.history.store.user";
    public static final String DEFAULT_JOB_HISTORY_STORE_USER = "gobblin";
    public static final String JOB_HISTORY_STORE_PASSWORD_KEY = "job.history.store.password";
    public static final String DEFAULT_JOB_HISTORY_STORE_PASSWORD = "gobblin";
}<|MERGE_RESOLUTION|>--- conflicted
+++ resolved
@@ -46,10 +46,9 @@
     // Job launcher type
     public static final String JOB_LAUNCHER_TYPE_KEY = "launcher.type";
 
-<<<<<<< HEAD
     // If job execution info server is enabled
     public static final String JOB_EXECINFO_SERVER_ENABLED_KEY = "job.execinfo.server.enabled";
-=======
+
     // Job executor thread pool size
     public static final String JOB_EXECUTOR_THREAD_POOL_SIZE_KEY = "jobexecutor.threadpool.size";
     public static final String DEFAULT_JOB_EXECUTOR_THREAD_POOL_SIZE = "5";
@@ -74,8 +73,6 @@
     public static final String JOB_ID_KEY = "job.id";
     public static final String TASK_ID_KEY = "task.id";
     public static final String JOB_CONFIG_FILE_PATH_KEY = "job.config.path";
-    public static final String SOURCE_WRAPPERS = "source.wrappers";
-    public static final String DEFAULT_SOURCE_WRAPPER = "default";
     public static final String METRICS_ENABLED_KEY = "metrics.enabled";
     public static final String DEFAULT_METRICS_ENABLED = Boolean.toString(false);
     public static final String METRICS_REPORT_INTERVAL_KEY = "metrics.report.interval";
@@ -88,7 +85,6 @@
     public static final String JOB_FAILURES_KEY = "job.failures";
     public static final String JOB_MAX_FAILURES_KEY = "job.max.failures";
     public static final int DEFAULT_JOB_MAX_FAILURES = 1;
->>>>>>> eee52ff2
 
     /**
      * Common job configuration properties.
@@ -98,7 +94,6 @@
     public static final String JOB_DESCRIPTION_KEY = "job.description";
     public static final String JOB_SCHEDULE_KEY = "job.schedule";
     public static final String SOURCE_CLASS_KEY = "source.class";
-    public static final String SOURCE_WRAPPER_CLASS_KEY = "source.wrapper.class";
     public static final String CONVERTER_CLASSES_KEY = "converter.classes";
     public static final String FORK_OPERATOR_CLASS_KEY = "fork.operator.class";
     public static final String DEFAULT_FORK_OPERATOR_CLASS = "com.linkedin.uif.fork.IdentityForkOperator";
