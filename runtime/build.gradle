--- conflicted
+++ resolved
@@ -1,9 +1,9 @@
 // (c) 2014 LinkedIn Corp. All rights reserved.
-// 
+//
 // Licensed under the Apache License, Version 2.0 (the "License"); you may not use
 // this file except in compliance with the License. You may obtain a copy of the
 // License at  http://www.apache.org/licenses/LICENSE-2.0
-// 
+//
 // Unless required by applicable law or agreed to in writing, software distributed
 // under the License is distributed on an "AS IS" BASIS, WITHOUT WARRANTIES OR
 // CONDITIONS OF ANY KIND, either express or implied.
@@ -37,13 +37,9 @@
   compile externalDependency.metricsCore
   compile externalDependency.commonsIO
   compile externalDependency.commonsEmail
-<<<<<<< HEAD
-  compile externalDependency.hadoopClientCommon
   compile externalDependency.pegasus.data
   compile externalDependency.guice
   compile externalDependency.javaxInject
-=======
->>>>>>> e6bfb25d
 
   testCompile externalDependency.testng
   testRuntime externalDependency.derby
